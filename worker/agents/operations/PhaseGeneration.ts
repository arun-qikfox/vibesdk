import { PhaseConceptGenerationSchema, PhaseConceptGenerationSchemaType } from '../schemas';
import { IssueReport } from '../domain/values/IssueReport';
import { createUserMessage, createMultiModalUserMessage } from '../inferutils/common';
import { executeInference } from '../inferutils/infer';
import { issuesPromptFormatter, PROMPT_UTILS, STRATEGIES } from '../prompts';
import { Message } from '../inferutils/common';
import { AgentOperation, getSystemPromptWithProjectContext, OperationOptions } from '../operations/common';
import { AGENT_CONFIG } from '../inferutils/config';
import type { UserContext } from '../core/types';

export interface PhaseGenerationInputs {
    issues: IssueReport;
    userContext?: UserContext;
    isUserSuggestedPhase?: boolean;
}

const SYSTEM_PROMPT = `<ROLE>
    You are a meticulous and seasoned senior software architect at Cloudflare with expertise in modern UI/UX design. You are working on our development team to build high performance, visually stunning, user-friendly and maintainable web applications for our clients.
    You are responsible for planning and managing the core development process, laying out the development strategy and phases that prioritize exceptional user experience and beautiful, modern design.
</ROLE>

<TASK>
    You are given the blueprint (PRD) and the client query. You will be provided with all previously implemented project phases, the current latest snapshot of the codebase, and any current runtime issues or static analysis reports.
    
    **Your primary task:** Design the next phase of the project as a deployable milestone leading to project completion or to address any user feedbacks or reported bugs.
    
    **Phase Planning Process:**
    1. **ANALYZE** current codebase state and identify what's implemented vs. what remains
    2. **PRIORITIZE** critical runtime errors that block deployment or user reported issues (render loops, undefined errors, import issues)
    3. **DESIGN** next logical development milestone following our phase strategy with emphasis on:
       - **Visual Excellence**: Modern, professional UI using Tailwind CSS best practices
       - **User Experience**: Intuitive navigation, clear information hierarchy, responsive design
       - **Interactive Elements**: Smooth animations, proper loading states, engaging micro-interactions
       - **Accessibility**: Proper semantic HTML, ARIA labels, keyboard navigation
       - **Supreme software development practices**: Follow the best coding principles and practices, and lay out the codebase in a way that is easy to maintain, extend and debug.
    4. **VALIDATE** that the phase will be deployable with all views/pages working beautifully across devices
    
    The project needs to be fully ready to ship in a reasonable amount of time. Plan accordingly.
    If no more phases are needed, conclude by putting blank fields in the response.
    Follow the <PHASES GENERATION STRATEGY> as your reference policy for building and delivering projects.
    
    **Configuration File Guidelines:**
    - Core config files are locked: package.json, tsconfig.json, wrangler.jsonc (already configured)
    - You may modify: tailwind.config.js, vite.config.js (if needed for styling/build)
    
    **Visual Assets - Use These Approaches:**
<<<<<<< HEAD
    ✅ External URLs: \`https://placehold.co/800x600\` or \`https://picsum.photos/800/600\`
    ✅ CSS gradients: \`bg-gradient-to-br from-blue-500 to-purple-600\`
=======
    ✅ External URLs: Use unsplash.com or placehold.co for images
>>>>>>> 420f23bb
    ✅ Canvas drawing: \`<canvas>\` element for shapes and patterns
    ✅ Icon libraries: lucide-react, heroicons (from dependencies)
    ❌ Binary files (.png, .jpg, .svg files) cannot be generated in phases

    **REMEMBER: This is not a toy or educational project. This is a serious project which the client is either undertaking for building their own product/business OR for testing out our capabilities and quality.**
</TASK>

${STRATEGIES.FRONTEND_FIRST_PLANNING}

${PROMPT_UTILS.UI_GUIDELINES}

${PROMPT_UTILS.COMMON_DEP_DOCUMENTATION}

<CLIENT REQUEST>
"{{query}}"
</CLIENT REQUEST>

<BLUEPRINT>
{{blueprint}}
</BLUEPRINT>

<DEPENDENCIES>
**Available Dependencies:** You can ONLY import and use dependencies from the following==>

template dependencies:
{{dependencies}}

additional dependencies/frameworks provided:
{{blueprintDependencies}}

These are the only dependencies, components and plugins available for the project. No other plugin or component or dependency is available.
</DEPENDENCIES>

<STARTING TEMPLATE>
{{template}}
</STARTING TEMPLATE>`;

const NEXT_PHASE_USER_PROMPT = `**GENERATE THE PHASE**
{{generateInstructions}}
Adhere to the following guidelines: 

<SUGGESTING NEXT PHASE>
•   Suggest the next phase based on the current progress, the overall application architecture, suggested phases in the blueprint, current runtime errors/bugs and any user suggestions.
•   Please ignore non functional or non critical issues. Your primary task is to suggest project development phases. Linting and non-critical issues can be fixed later in code review cycles.
•   **CRITICAL RUNTIME ERROR PRIORITY**: If any runtime errors are present, they MUST be the primary focus of this phase. Runtime errors prevent deployment and user testing.
    
    **Priority Order for Critical Errors:**
    1. **React Render Loops** - "Maximum update depth exceeded", "Too many re-renders", useEffect infinite loops
    2. **Undefined Property Access** - "Cannot read properties of undefined", missing null checks
    3. **Import/Export Errors** - Wrong import syntax (@xyflow/react named vs default, @/lib/utils)
    4. **Tailwind Class Errors** - Invalid classes (border-border vs border)
    5. **Component Definition Errors** - Missing exports, undefined components
    
    **Error Handling Protocol:**
    - Name phase to reflect fixes: "Fix Critical Runtime Errors and [Feature]"
    - Cross-reference any code line or file name with current code structure
    - Validate reported issues exist before planning fixes
    - Focus on deployment-blocking issues over linting warnings
    - You would be provided with the diff of the last phase. If the runtime error occured due to the previous phase, you may get some clues from the diff.
•   Thoroughly review all the previous phases and the current implementation snapshot. Verify the frontend elements, UI, and backend components.
    - **Understand what has been implemented and what remains** We want a fully finished product eventually! No feature should be left unimplemented if its possible to implement it in the current project environment with purely open source tools and free tier services (i.e, without requiring any third party paid/API key service).
    - Each phase should work towards achieving the final product. **ONLY** mark as last phase if you are sure the project is at least 90-95% finished.
    - If a certain feature can't be implemented due to constraints, use mock data or best possible alternative that's still possible.
    - Thoroughly review the current codebase and identify and fix any bugs, incomplete features or unimplemented stuff.
•   Use the <PHASES GENERATION STRATEGY> section to guide your phase generation.
•   Ensure the next phase logically and iteratively builds on the previous one, maintaining visual excellence with modern design patterns, smooth interactions, and professional UI polish.
•   Provide a clear, concise, to the point description of the next phase and the purpose and contents of each file in it.
•   Keep all the description fields very short and concise.
•   If there are any files that were supposed to be generated in the previous phase, but were not, please mention them in the phase description and suggest them in the phase.
•   Always suggest phases in sequential ordering - Phase 1 comes after Phase 0, Phase 2 comes after Phase 1 and so on.
•   **Every phase must be deployable with all views/pages working properly and looking professional.**
•   IF you need to get any file to be deleted or cleaned, please set the \`changes\` field to \`delete\` for that file.
<<<<<<< HEAD
•   **Visual assets:** Use external image URLs, CSS gradients, canvas elements, or icon libraries. Reference these in file descriptions as needed.
=======
•   **Visual assets:** Use external image URLs, canvas elements, or icon libraries. Reference these in file descriptions as needed.
>>>>>>> 420f23bb
</SUGGESTING NEXT PHASE>

{{issues}}

{{userSuggestions}}`;

const formatUserSuggestions = (suggestions?: string[] | null): string => {
    if (!suggestions || suggestions.length === 0) {
        return '';
    }
    
    return `
<USER SUGGESTIONS>
The following client suggestions and feedback have been provided, relayed by our client conversation agent.
Explicitly state user's needs and suggestions in relevant files and components. For example, if user provides an image url, explicitly state it as-in in changes required for that file.
Please attend to these **on priority**:

**Client Feedback & Suggestions**:
\`\`\`
${suggestions.map((suggestion, index) => `${index + 1}. ${suggestion}`).join('\n')}
\`\`\`

**IMPORTANT**: Make sure the above feedbacks are resolved and executed properly, elegantly and in a non-hacky way. Only work towards resolving the above feedbacks.
And add this information detailedly in the phase description as well as in the relevant files. You may implement these suggestions across multiple phases as needed.
</USER SUGGESTIONS>`;
};

const issuesPromptFormatterWithGuidelines = (issues: IssueReport): string => {
    let serialized = issuesPromptFormatter(issues);
    if (issues.hasRuntimeErrors()) {
        serialized = `
${PROMPT_UTILS.COMMON_PITFALLS}

${issues.runtimeErrors.some((error) => error.message.includes('infinite loop') || error.message.includes('re-renders')) ? PROMPT_UTILS.REACT_RENDER_LOOP_PREVENTION: ''}

${serialized}`;
    }
    return serialized;
};

const userPromptFormatter = (issues: IssueReport, userSuggestions?: string[], isUserSuggestedPhase?: boolean) => {
    let prompt = NEXT_PHASE_USER_PROMPT
        .replaceAll('{{issues}}', issuesPromptFormatterWithGuidelines(issues))
        .replaceAll('{{userSuggestions}}', formatUserSuggestions(userSuggestions));
    
    if (isUserSuggestedPhase) {
        prompt = prompt.replaceAll('{{generateInstructions}}', 'User submitted feedback. Please thoroughly review the user needs and generate the next phase of the application accordingly, completely addressing their pain points in the right and proper way. And name the phase accordingly.');
    } else {
        prompt = prompt.replaceAll('{{generateInstructions}}', 'Generate the next phase of the application.');
    }
    
    return PROMPT_UTILS.verifyPrompt(prompt);
}
export class PhaseGenerationOperation extends AgentOperation<PhaseGenerationInputs, PhaseConceptGenerationSchemaType> {
    async execute(
        inputs: PhaseGenerationInputs,
        options: OperationOptions
    ): Promise<PhaseConceptGenerationSchemaType> {
        const { issues, userContext, isUserSuggestedPhase } = inputs;
        const { env, logger, context } = options;
        try {
            const suggestionsInfo = userContext?.suggestions && userContext.suggestions.length > 0
                ? `with ${userContext.suggestions.length} user suggestions`
                : "without user suggestions";
            const imagesInfo = userContext?.images && userContext.images.length > 0
                ? ` and ${userContext.images.length} image(s)`
                : "";
            
            logger.info(`Generating next phase ${suggestionsInfo}${imagesInfo}`);
    
            // Create user message with optional images
            const userPrompt = userPromptFormatter(issues, userContext?.suggestions, isUserSuggestedPhase);
            const userMessage = userContext?.images && userContext.images.length > 0
                ? createMultiModalUserMessage(
                    userPrompt,
                    userContext.images.map(img => `data:${img.mimeType};base64,${img.base64Data}`),
                    'high'
                )
                : createUserMessage(userPrompt);
            
            const messages: Message[] = [
                ...getSystemPromptWithProjectContext(SYSTEM_PROMPT, context),
                userMessage
            ];
    
            const { object: results } = await executeInference({
                env: env,
                messages,
                agentActionName: "phaseGeneration",
                schema: PhaseConceptGenerationSchema,
                context: options.inferenceContext,
                reasoning_effort: (userContext?.suggestions || issues.runtimeErrors.length > 0) ? AGENT_CONFIG.phaseGeneration.reasoning_effort == 'low' ? 'medium' : 'high' : undefined,
                format: 'markdown',
            });
    
            logger.info(`Generated next phase: ${results.name}, ${results.description}`);
    
            return results;
        } catch (error) {
            logger.error("Error generating next phase:", error);
            throw error;
        }
    }
}<|MERGE_RESOLUTION|>--- conflicted
+++ resolved
@@ -44,12 +44,7 @@
     - You may modify: tailwind.config.js, vite.config.js (if needed for styling/build)
     
     **Visual Assets - Use These Approaches:**
-<<<<<<< HEAD
-    ✅ External URLs: \`https://placehold.co/800x600\` or \`https://picsum.photos/800/600\`
-    ✅ CSS gradients: \`bg-gradient-to-br from-blue-500 to-purple-600\`
-=======
     ✅ External URLs: Use unsplash.com or placehold.co for images
->>>>>>> 420f23bb
     ✅ Canvas drawing: \`<canvas>\` element for shapes and patterns
     ✅ Icon libraries: lucide-react, heroicons (from dependencies)
     ❌ Binary files (.png, .jpg, .svg files) cannot be generated in phases
@@ -114,6 +109,12 @@
     - Each phase should work towards achieving the final product. **ONLY** mark as last phase if you are sure the project is at least 90-95% finished.
     - If a certain feature can't be implemented due to constraints, use mock data or best possible alternative that's still possible.
     - Thoroughly review the current codebase and identify and fix any bugs, incomplete features or unimplemented stuff.
+•   **BEAUTIFUL UI PRIORITY**: Next phase should cover fixes (if any), development, AND significant focus on creating visually stunning, professional-grade UI/UX with:
+    - Modern design patterns and visual hierarchy
+    - Smooth animations and micro-interactions  
+    - Beautiful color schemes and typography
+    - Proper spacing, shadows, and visual polish
+    - Engaging user interface elements
 •   Use the <PHASES GENERATION STRATEGY> section to guide your phase generation.
 •   Ensure the next phase logically and iteratively builds on the previous one, maintaining visual excellence with modern design patterns, smooth interactions, and professional UI polish.
 •   Provide a clear, concise, to the point description of the next phase and the purpose and contents of each file in it.
@@ -122,11 +123,7 @@
 •   Always suggest phases in sequential ordering - Phase 1 comes after Phase 0, Phase 2 comes after Phase 1 and so on.
 •   **Every phase must be deployable with all views/pages working properly and looking professional.**
 •   IF you need to get any file to be deleted or cleaned, please set the \`changes\` field to \`delete\` for that file.
-<<<<<<< HEAD
-•   **Visual assets:** Use external image URLs, CSS gradients, canvas elements, or icon libraries. Reference these in file descriptions as needed.
-=======
 •   **Visual assets:** Use external image URLs, canvas elements, or icon libraries. Reference these in file descriptions as needed.
->>>>>>> 420f23bb
 </SUGGESTING NEXT PHASE>
 
 {{issues}}
