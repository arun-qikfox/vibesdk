--- conflicted
+++ resolved
@@ -154,38 +154,19 @@
      */
     static async logout(request: Request, env: Env, _ctx: ExecutionContext, _routeContext: RouteContext): Promise<Response> {
         try {
-<<<<<<< HEAD
-            const refreshToken = extractRefreshToken(request);
-            
-            if (refreshToken) {
-                try {
-                    const jwtUtils = JWTUtils.getInstance(env);
-                    const tokenPayload = await jwtUtils.verifyToken(refreshToken);
-                    if (tokenPayload && tokenPayload.type === 'refresh') {
-                        const refreshTokenHash = await jwtUtils.hashToken(refreshToken);
-                        const sessionService = new SessionService(env);
-                        await sessionService.revokeSessionByRefreshTokenHash(refreshTokenHash);
-                    }
-                } catch (error) {
-                    AuthController.logger.debug('Failed to properly logout session', error);
-                }
-            }
-=======
             const sessionId = extractSessionId(request);
 			if (sessionId) {
 				try {
-					const sessionService = new SessionService(this.db, env);
+					const sessionService = new SessionService(env);
 					await sessionService.revokeSessionId(sessionId);
 				} catch (error) {
-					this.logger.debug(
+					AuthController.logger.debug(
 						'Failed to properly logout session',
 						error,
 					);
 				}
 			}
-            
->>>>>>> ea8b000a
-            
+                        
             const response = AuthController.createSuccessResponse({ 
                 success: true, 
                 message: 'Logged out successfully' 
@@ -384,61 +365,6 @@
         }
     }
 
-    // GitHub integration method removed - using zero-storage OAuth flow for exports
-<<<<<<< HEAD
-    
-    /**
-     * Refresh access token
-     * POST /api/auth/refresh
-     */
-    static async refreshToken(request: Request, env: Env, _ctx: ExecutionContext, _routeContext: RouteContext): Promise<Response> {
-        try {
-            let refreshToken: string | undefined;
-            
-            // Try body first
-            const bodyResult = await AuthController.parseJsonBody<{ refreshToken?: string }>(request);
-            if (bodyResult.success && bodyResult.data?.refreshToken) {
-                refreshToken = bodyResult.data.refreshToken;
-            }
-            
-            // Try cookies if not in body (using consolidated utility)
-            if (!refreshToken) {
-                refreshToken = extractRefreshToken(request) || undefined;
-            }
-            
-            if (!refreshToken) {
-                return AuthController.createErrorResponse('Refresh token required', 400);
-            }
-            
-            const validatedData = refreshTokenSchema.parse({ refreshToken });
-            const authService = new AuthService(env);
-            const result = await authService.refreshToken(validatedData.refreshToken);
-            
-            const response = AuthController.createSuccessResponse({
-                accessToken: result.accessToken,
-                expiresIn: result.expiresIn
-            });
-            
-            // Use utility function for consistent cookie setting
-            setSecureAuthCookies(response, {
-                accessToken: result.accessToken,
-                refreshToken: validatedData.refreshToken, // Keep the same refresh token
-                accessTokenExpiry: result.expiresIn
-            });
-            
-            return response;
-        } catch (error) {
-            if (error instanceof SecurityError) {
-                return AuthController.createErrorResponse(error.message, error.statusCode);
-            }
-            
-            return AuthController.handleError(error, 'refresh token');
-        }
-    }
-    
-=======
-
->>>>>>> ea8b000a
     /**
      * Check authentication status
      * GET /api/auth/check
